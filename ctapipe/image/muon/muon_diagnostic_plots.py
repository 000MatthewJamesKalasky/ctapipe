
"""
Set of diagnostic plots relating to muons 
For generic use with all muon algorithms
"""

import numpy as np
import matplotlib.pyplot as plt
import matplotlib.mlab as mlab
from matplotlib import colors
from scipy.stats import norm
from astropy import units as u
from astropy.table import Table
from ctapipe.instrument import CameraGeometry
from ctapipe.coordinates import (CameraFrame, NominalFrame, HorizonFrame,
                                 TelescopeFrame)
from ctapipe.image.cleaning import tailcuts_clean
from IPython import embed

from ctapipe.plotting.camera import CameraPlotter
from ctapipe.utils.fitshistogram import Histogram


def plot_muon_efficiency(outputpath):
    """
    Plot the muon efficiencies
    """
    fig, ax = plt.subplots(1, 1, figsize=(10, 10))
    figip, axip = plt.subplots(1, 1, figsize=(10, 10))
    figrw, axrw = plt.subplots(1, 1, figsize=(10, 10))

    nbins = 16
    t = Table.read(str(outputpath) + '_muontable.fits')
    print('Reading muon efficiency from table', outputpath, t['MuonEff'])

    if len(t['MuonEff']) < 1:
        print("No muon events to plot")
        return
    else:
        print("Found", len(t['MuonEff']), "muon events")

    (mu, sigma) = norm.fit(t['MuonEff'])

    print('Gaussian fit with mu=', mu, 'sigma=', sigma)

    conteff = ax.hist(t['MuonEff'], nbins)
    ax.set_xlim(0.2 * min(t['MuonEff']), 1.2 * max(t['MuonEff']))

    xtest = np.linspace(min(t['MuonEff']), max(t['MuonEff']), nbins)
    yg = mlab.normpdf(xtest, mu, sigma)
    print('mu', mu, 'sigma', sigma, 'yg', yg)
    ax.plot(xtest, yg, 'r', linewidth=2)

    ax.set_ylim(0., 1.2 * max(conteff[0]))
    ax.set_xlabel('Muon Efficiency')
    plt.draw()

    yimp = np.linspace(min(t['ImpactP']), max(t['ImpactP']), nbins)
    contimp = axip.hist(t['ImpactP'], nbins)
    axip.set_xlim(0.2 * min(t['ImpactP']), 1.2 * max(t['ImpactP']))
    axip.set_ylim(0., 1.2 * max(contimp[0]))
    axip.set_xlabel('Impact Parameter (m)')

    plt.draw()

    heffimp = Histogram(nbins=[16, 16],
                        ranges=[(min(t['MuonEff']), max(t['MuonEff'])),
                                (min(t['ImpactP']), max(t['ImpactP']))])  # ,axisNames=["MuonEfficiency","ImpactParameter"])

    heffimp.fill([t['MuonEff'], t['ImpactP']])
    heffimp.draw_2d()

    yrw = np.linspace(min(t['RingWidth']), max(t['RingWidth']), nbins)
    contrw = axrw.hist(t['RingWidth'], nbins)
    axrw.set_xlim(0.2 * min(t['RingWidth']), 1.2 * max(t['RingWidth']))
    axrw.set_ylim(0., 1.2 * max(contrw[0]))
    axrw.set_xlabel('Ring Width ($^\circ$)')

    plt.draw()

    if outputpath is not None:
        print("saving figure at", outputpath)
        fig.savefig(str(outputpath) + '_MuonEff.png')
        figip.savefig(str(outputpath) + '_ImpactParameter.png')
        figrw.savefig(str(outputpath) + '_RingWidth.png')
    else:
        print("Not saving figure, no outputpath")
        plt.show()


def plot_muon_event(event, muonparams, args=None):

    if muonparams['MuonRingParams'] is not None:

        # Plot the muon event and overlay muon parameters
        fig = plt.figure(figsize=(16, 7))

        colorbar = None
        colorbar2 = None

        #for tel_id in event.dl0.tels_with_data:
        for tel_id in muonparams['TelIds']:
            idx = muonparams['TelIds'].index(tel_id)

            if not muonparams['MuonRingParams'][idx]:
                continue

            #otherwise...
            npads = 2
            # Only create two pads if there is timing information extracted
            # from the calibration
            ax1 = fig.add_subplot(1, npads, 1)
            plotter = CameraPlotter(event)
            image = event.dl1.tel[tel_id].image[0]
            geom = event.inst.subarray.tel[tel_id].camera

            tailcuts = (5., 7.)
            # Try a higher threshold for
            if geom.cam_id == 'FlashCam':
                tailcuts = (10., 12.)

            clean_mask = tailcuts_clean(geom, image,
                                        picture_thresh=tailcuts[0],
                                        boundary_thresh=tailcuts[1])

            signals = image * clean_mask

<<<<<<< HEAD
            #print("Ring Centre in Nominal Coords:",muonparams[0].ring_center_x,muonparams[0].ring_center_y)
            muon_incl = np.sqrt(muonparams['MuonRingParams'][idx].ring_center_x**2. +
                                muonparams['MuonRingParams'][idx].ring_center_y**2.)
=======
            muon_incl = np.sqrt(muonparams[0].ring_center_x**2. +
                                muonparams[0].ring_center_y**2.)
>>>>>>> 478c2c13

            muon_phi = np.arctan(muonparams['MuonRingParams'][idx].ring_center_y /
                                 muonparams['MuonRingParams'][idx].ring_center_x)

            rotr_angle = geom.pix_rotation
            # if event.inst.optical_foclen[tel_id] > 10.*u.m and
            # event.dl0.tel[tel_id].num_pixels != 1764:
            if geom.cam_id == 'LSTCam' or geom.cam_id == 'NectarCam':
                #print("Resetting the rotation angle")
                rotr_angle = 0. * u.deg

            # Convert to camera frame (centre & radius)
            altaz = HorizonFrame(alt=event.mc.alt, az=event.mc.az)

            ring_nominal = NominalFrame(x=muonparams['MuonRingParams'][idx].ring_center_x,
                                        y=muonparams['MuonRingParams'][idx].ring_center_y,
                                        array_direction=altaz,
                                        pointing_direction=altaz)

            # embed()
            ring_camcoord = ring_nominal.transform_to(CameraFrame(
                pointing_direction=altaz,
                focal_length=event.inst.optical_foclen[tel_id],
                rotation=rotr_angle))

            centroid_rad = np.sqrt(ring_camcoord.y**2 + ring_camcoord.x**2)
            centroid = (ring_camcoord.x.value, ring_camcoord.y.value)

            ringrad_camcoord = muonparams['MuonRingParams'][idx].ring_radius.to(u.rad) \
                               * event.inst.optical_foclen[tel_id] * 2.  # But not FC?

            px, py = event.inst.pixel_pos[tel_id]
            flen = event.inst.optical_foclen[tel_id]
            camera_coord = CameraFrame(x=px, y=py,
                                       z=np.zeros(px.shape) * u.m,
                                       focal_length=flen,
                                       rotation=geom.pix_rotation)

            nom_coord = camera_coord.transform_to(
                NominalFrame(array_direction=altaz,
                             pointing_direction=altaz)
            )

            px = nom_coord.x.to(u.deg)
            py = nom_coord.y.to(u.deg)

            dist = np.sqrt(np.power( px - muonparams['MuonRingParams'][idx].ring_center_x, 2)
                           + np.power(py - muonparams['MuonRingParams'][idx].ring_center_y, 2))
            ring_dist = np.abs(dist - muonparams['MuonRingParams'][idx].ring_radius)
            pixRmask = ring_dist < muonparams['MuonRingParams'][idx].ring_radius * 0.4

            #if muonparams[1] is not None:
            if muonparams['MuonIntensityParams'][idx] is not None:
                signals *= muonparams['MuonIntensityParams'][idx].mask

            camera1 = plotter.draw_camera(tel_id, signals, ax1)

            cmaxmin = (max(signals) - min(signals))
            cmin = min(signals)
            if not cmin:
                cmin = 1.
            if not cmaxmin:
                cmaxmin = 1.

            cmap_charge = colors.LinearSegmentedColormap.from_list(
                'cmap_c', [(0 / cmaxmin, 'darkblue'),
                           (np.abs(cmin) / cmaxmin, 'black'),
                           (2.0 * np.abs(cmin) / cmaxmin, 'blue'),
                           (2.5 * np.abs(cmin) / cmaxmin, 'green'),
                           (1, 'yellow')]
            )
            camera1.pixels.set_cmap(cmap_charge)
            if not colorbar:
                camera1.add_colorbar(ax=ax1, label=" [photo-electrons]")
                colorbar = camera1.colorbar
            else:
                camera1.colorbar = colorbar
            camera1.update(True)

            camera1.add_ellipse(centroid, ringrad_camcoord.value,
                                ringrad_camcoord.value, 0., 0., color="red")


            if muonparams['MuonIntensityParams'][idx] is not None:
                # continue #Comment this...(should ringwidthfrac also be *0.5?)

                ringwidthfrac = muonparams['MuonIntensityParams'][idx].ring_width / muonparams['MuonRingParams'][idx].ring_radius
                ringrad_inner = ringrad_camcoord * (1. - ringwidthfrac)
                ringrad_outer = ringrad_camcoord * (1. + ringwidthfrac)
                camera1.add_ellipse(centroid, ringrad_inner.value,
                                     ringrad_inner.value, 0., 0.,
                                     color="magenta")
                camera1.add_ellipse(centroid, ringrad_outer.value,
                                    ringrad_outer.value, 0., 0., color="magenta")
                npads = 2
                ax2 = fig.add_subplot(1, npads, npads)
                pred = muonparams['MuonIntensityParams'][idx].prediction


                if len(pred) != np.sum(muonparams['MuonIntensityParams'][idx].mask):
                    print("Warning! Lengths do not match...len(pred)=",
                          len(pred), "len(mask)=", np.sum(muonparams['MuonIntensityParams'][idx].mask))

                # Numpy broadcasting - fill in the shape
                plotpred = np.zeros(image.shape)
                plotpred[muonparams['MuonIntensityParams'][idx].mask == True] = pred

                camera2 = plotter.draw_camera(tel_id, plotpred, ax2)

                if np.isnan(max(plotpred)) or np.isnan(min(plotpred)):
                    print("nan prediction, skipping...")
                    continue

                c2maxmin = (max(plotpred) - min(plotpred))
                if not c2maxmin:
                    c2maxmin = 1.

                c2map_charge = colors.LinearSegmentedColormap.from_list(
                    'c2map_c', [(0 / c2maxmin, 'darkblue'),
                                (np.abs(min(plotpred)) / c2maxmin, 'black'),
                                (2.0 * np.abs(min(plotpred)) / c2maxmin, 'blue'),
                                (2.5 * np.abs(min(plotpred)) / c2maxmin, 'green'),
                                (1, 'yellow')]
                )
                camera2.pixels.set_cmap(c2map_charge)
                if not colorbar2:
                    camera2.add_colorbar(ax=ax2, label=" [photo-electrons]")
                    colorbar2 = camera2.colorbar
                else:
                    camera2.colorbar = colorbar2
                camera2.update(True)
                plt.pause(1.)  # make shorter

<<<<<<< HEAD
            # plt.pause(0.1)
            # if pp is not None:
            #    pp.savefig(fig)
            #fig.savefig(str(args.output_path) + "_" +
            #            str(event.dl0.event_id) + '.png')
=======

            fig.savefig(str(args.output_path) + "_" +
                        str(event.dl0.event_id) + '.png')
>>>>>>> 478c2c13

            plt.close()<|MERGE_RESOLUTION|>--- conflicted
+++ resolved
@@ -125,14 +125,9 @@
 
             signals = image * clean_mask
 
-<<<<<<< HEAD
             #print("Ring Centre in Nominal Coords:",muonparams[0].ring_center_x,muonparams[0].ring_center_y)
             muon_incl = np.sqrt(muonparams['MuonRingParams'][idx].ring_center_x**2. +
                                 muonparams['MuonRingParams'][idx].ring_center_y**2.)
-=======
-            muon_incl = np.sqrt(muonparams[0].ring_center_x**2. +
-                                muonparams[0].ring_center_y**2.)
->>>>>>> 478c2c13
 
             muon_phi = np.arctan(muonparams['MuonRingParams'][idx].ring_center_y /
                                  muonparams['MuonRingParams'][idx].ring_center_x)
@@ -266,16 +261,12 @@
                 camera2.update(True)
                 plt.pause(1.)  # make shorter
 
-<<<<<<< HEAD
+
             # plt.pause(0.1)
             # if pp is not None:
             #    pp.savefig(fig)
             #fig.savefig(str(args.output_path) + "_" +
             #            str(event.dl0.event_id) + '.png')
-=======
-
-            fig.savefig(str(args.output_path) + "_" +
-                        str(event.dl0.event_id) + '.png')
->>>>>>> 478c2c13
+
 
             plt.close()