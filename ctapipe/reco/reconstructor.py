import weakref
from abc import abstractmethod
<<<<<<< HEAD
from enum import Flag, auto
=======
>>>>>>> fe16afaa

import astropy.units as u
import joblib
import numpy as np
from astropy.coordinates import AltAz, SkyCoord

from ctapipe.containers import ArrayEventContainer, TelescopeImpactParameterContainer
from ctapipe.core import Provenance, QualityQuery, TelescopeComponent
from ctapipe.core.traits import List

from ..compat import StrEnum
from ..coordinates import shower_impact_distance

__all__ = [
    "Reconstructor",
    "HillasGeometryReconstructor",
    "TooFewTelescopesException",
    "InvalidWidthException",
    "ReconstructionProperty",
]


<<<<<<< HEAD
class ReconstructionProperty(Flag):
=======
class ReconstructionProperty(StrEnum):
>>>>>>> fe16afaa
    """
    Primary particle properties estimated by a `Reconstructor`

    These properties are of enum.Flag type and can thus be
    combined using bitwise operators to indicate a reconstructor
    provides several properties at once.
    """

    #: Energy if the primary particle
    ENERGY = auto()
    #: Geometric properties of the primary particle,
    #: direction and impact point
    GEOMETRY = auto()
    #: Prediction score that a particle belongs to a certain class
    PARTICLE_TYPE = auto()
    #: Disp, distance of the source position from the Hillas COG along the main axis
    DISP = auto()

    def __str__(self):
        return f"{self.name.lower()}"


class TooFewTelescopesException(Exception):
    """
    Less valid telescope events than required in an array event.
    """


class InvalidWidthException(Exception):
    """Hillas width is 0 or nan"""


class StereoQualityQuery(QualityQuery):
    """Quality criteria for dl1 parameters checked for telescope events to enter
    into stereo reconstruction"""

    quality_criteria = List(
        default_value=[
            ("> 50 phe", "parameters.hillas.intensity > 50"),
            ("Positive width", "parameters.hillas.width.value > 0"),
            ("> 3 pixels", "parameters.morphology.n_pixels > 3"),
        ],
        help=QualityQuery.quality_criteria.help,
    ).tag(config=True)


class Reconstructor(TelescopeComponent):
    """
    This is the base class from which all reconstruction
    algorithms should inherit from
    """

    #: ctapipe_rco entry points may provide Reconstructor implementations
    plugin_entry_point = "ctapipe_reco"

    def __init__(self, subarray, **kwargs):
        super().__init__(subarray=subarray, **kwargs)
        self.quality_query = StereoQualityQuery(parent=self)

    @abstractmethod
    def __call__(self, event: ArrayEventContainer):
        """
        Perform stereo reconstruction on event.

        This method must fill the result of the reconstruction into the
        dl2 structure of the event.

        Parameters
        ----------
        event : `ctapipe.containers.ArrayEventContainer`
            The event, needs to have dl1 parameters.
            Will be filled with the corresponding dl2 containers,
            reconstructed stereo geometry and telescope-wise impact position.
        """

    @classmethod
    def read(cls, path, parent=None, subarray=None, **kwargs):
        """Read a joblib-pickled reconstructor from ``path``

        Parameters
        ----------
        path : str or pathlib.Path
            Path to a Reconstructor instance pickled using joblib
        parent : None or Component or Tool
            Attach a new parent to the loaded class, this will properly
        subarray : SubarrayDescription
            Attach a new subarray to the loaded reconstructor
            A warning will be raised if the telescope types of the
            subarray stored in the pickled class do not match with the
            provided subarray.

        **kwargs are set on the loaded instance

        Returns
        -------
        Reconstructor instance loaded from file
        """
        with open(path, "rb") as f:
            instance = joblib.load(f)

        if not isinstance(instance, cls):
            raise TypeError(
                f"{path} did not contain an instance of {cls}, got {instance}"
            )

        # first deal with kwargs that would need "special" treatmet, parent and subarray
        if parent is not None:
            instance.parent = weakref.proxy(parent)
            instance.log = parent.log.getChild(instance.__class__.__name__)

        if subarray is not None:
            if instance.subarray.telescope_types != subarray.telescope_types:
                instance.log.warning(
                    "Supplied subarray has different telescopes than subarray loaded from file"
                )
            instance.subarray = subarray

        for attr, value in kwargs.items():
            setattr(instance, attr, value)

        Provenance().add_input_file(path, role="reconstructor")
        return instance


class HillasGeometryReconstructor(Reconstructor):
    """
    Base class for algorithms predicting only the shower geometry using Hillas Based methods
    """

    def _create_hillas_dict(self, event):
        hillas_dict = {
            tel_id: dl1.parameters.hillas
            for tel_id, dl1 in event.dl1.tel.items()
            if all(self.quality_query(parameters=dl1.parameters))
        }

        if len(hillas_dict) < 2:
            raise TooFewTelescopesException()

        # check for np.nan or 0 width's as these screw up weights
        if any([np.isnan(h.width.value) for h in hillas_dict.values()]):
            raise InvalidWidthException(
                "A HillasContainer contains an ellipse of width=np.nan"
            )

        if any([h.width.value == 0 for h in hillas_dict.values()]):
            raise InvalidWidthException(
                "A HillasContainer contains an ellipse of width=0"
            )

        return hillas_dict

    @staticmethod
    def _get_telescope_pointings(event):
        return {
            tel_id: SkyCoord(
                alt=event.pointing.tel[tel_id].altitude,
                az=event.pointing.tel[tel_id].azimuth,
                frame=AltAz(),
            )
            for tel_id in event.dl1.tel.keys()
        }

    def _store_impact_parameter(self, event):
        """Compute and store the impact parameter for each reconstruction."""
        geometry = event.dl2.stereo.geometry[self.__class__.__name__]

        if geometry.is_valid:
            impact_distances = shower_impact_distance(
                shower_geom=geometry,
                subarray=self.subarray,
            )
        else:
            n_tels = len(self.subarray)
            impact_distances = u.Quantity(np.full(n_tels, np.nan), u.m)

        default_prefix = TelescopeImpactParameterContainer.default_prefix
        prefix = f"{self.__class__.__name__}_tel_{default_prefix}"
        for tel_id in event.trigger.tels_with_trigger:
            tel_index = self.subarray.tel_indices[tel_id]
            event.dl2.tel[tel_id].impact[
                self.__class__.__name__
            ] = TelescopeImpactParameterContainer(
                distance=impact_distances[tel_index],
                prefix=prefix,
            )<|MERGE_RESOLUTION|>--- conflicted
+++ resolved
@@ -1,9 +1,6 @@
 import weakref
 from abc import abstractmethod
-<<<<<<< HEAD
 from enum import Flag, auto
-=======
->>>>>>> fe16afaa
 
 import astropy.units as u
 import joblib
@@ -14,7 +11,6 @@
 from ctapipe.core import Provenance, QualityQuery, TelescopeComponent
 from ctapipe.core.traits import List
 
-from ..compat import StrEnum
 from ..coordinates import shower_impact_distance
 
 __all__ = [
@@ -26,11 +22,7 @@
 ]
 
 
-<<<<<<< HEAD
 class ReconstructionProperty(Flag):
-=======
-class ReconstructionProperty(StrEnum):
->>>>>>> fe16afaa
     """
     Primary particle properties estimated by a `Reconstructor`
 
