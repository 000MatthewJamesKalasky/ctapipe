--- conflicted
+++ resolved
@@ -1,15 +1,12 @@
 import astropy.units as u
 import numpy as np
-<<<<<<< HEAD
-=======
+
 import pytest
 from astropy.coordinates import AltAz, Angle, SkyCoord
->>>>>>> 3bf6b175
 from numpy.testing import assert_allclose
 from astropy.coordinates import Angle, AltAz, SkyCoord
 
 
-<<<<<<< HEAD
 from ctapipe.reco.impact import ImPACTReconstructor
 from ctapipe.reco.impact_utilities import (
     rotate_translate,
@@ -18,18 +15,12 @@
     create_seed,
 )
 
-from ctapipe.containers import HillasParametersContainer
-from ctapipe.instrument import SubarrayDescription
-
-from ctapipe.containers import ReconstructedGeometryContainer
-=======
+
 from ctapipe.containers import (
     CameraHillasParametersContainer,
     ReconstructedEnergyContainer,
     ReconstructedGeometryContainer,
 )
-from ctapipe.reco.impact import ImPACTReconstructor
->>>>>>> 3bf6b175
 
 
 @pytest.mark.skip(
@@ -61,14 +52,7 @@
             kurtosis=0,
         )
 
-<<<<<<< HEAD
-        # filename = get_dataset_path("gamma_test_large.simtel.gz")
-        # source = EventSource(filename, max_events=1)
-
-        # self.subarray = source.subarray
-
-=======
->>>>>>> 3bf6b175
+
     def test_brightest_mean_average(self):
         """
         Test that averaging of the brightest pixel position give a sensible outcome
